use chrono::prelude::*;
use chrono::DateTime;

use thiserror::Error;

mod sgp4_sys;

#[derive(Debug, Error)]
pub enum Error {
    #[error("TLE was malformed: {0}")]
    MalformedTwoLineElement(String),
    #[error("Error in SGP4 propagator")]
    PropagationError,
    #[error("{0}")]
    UnknownError(String),
}

type Result<T> = std::result::Result<T, Error>;

#[derive(Debug)]
pub struct StateVector {
    pub position: [f64; 3],
    pub velocity: [f64; 3],
}

const TLE_LINE_LENGTH: usize = 69;

pub struct TwoLineElement {
    elements: sgp4_sys::OrbitalElementSet,
}

impl TwoLineElement {
    /// Create a validated TwoLineElement from a string.
    pub fn new(line1: &str, line2: &str) -> Result<TwoLineElement> {
        let line1 = line1.trim();
        let line2 = line2.trim();

        if line1.len() != TLE_LINE_LENGTH {
            return Err(Error::MalformedTwoLineElement(format!(
                "Line 1 is the wrong length. Expected {}, but got {}",
                TLE_LINE_LENGTH,
                line1.len()
            )));
        }

        if line2.len() != TLE_LINE_LENGTH {
            return Err(Error::MalformedTwoLineElement(format!(
                "Line 2 is the wrong length. Expected {}, but got {}",
                TLE_LINE_LENGTH,
                line2.len()
            )));
        }

        let elements = sgp4_sys::to_orbital_elements(
            line1,
            line2,
            sgp4_sys::RunType::Verification,
            sgp4_sys::OperationMode::Improved,
            sgp4_sys::GravitationalConstant::Wgs84,
        )
        .map_err(|e| Error::MalformedTwoLineElement(format!("{:?}", e)))?;

        Ok(TwoLineElement { elements })
    }

    /// Create a TwoLineElement from a string containing both lines, and optionally a header line.
    pub fn from_lines(combined_lines: &str) -> Result<TwoLineElement> {
        let lines: Vec<_> = {
            let mut ls: Vec<_> = combined_lines
                .split('\n')
                .filter(|s| !s.is_empty())
                .collect();
            if ls.len() == 3 {
                ls.split_off(1)
            } else if ls.len() == 2 {
                ls
            } else {
                return Err(Error::MalformedTwoLineElement(format!(
                    "Expected two lines, got {}",
                    ls.len()
                )));
            }
        };
        TwoLineElement::new(&lines[0], &lines[1])
    }

    /// Get the epoch of a TwoLineElement.
    pub fn epoch(&self) -> Result<DateTime<Utc>> {
        Ok(self.elements.epoch())
    }

    pub fn propagate_to(&self, t: DateTime<Utc>) -> Result<StateVector> {
        let tle_epoch = self.elements.epoch();
<<<<<<< HEAD
        // TODO: determine correct behaviour for negative prop
        // assert!(t >= tle_epoch);

        let min_since_epoch = (t - tle_epoch).num_days() as f64;
=======
        let min_since_epoch = (t - tle_epoch).num_minutes() as f64;
>>>>>>> ff02bcef

        let (r, v) = sgp4_sys::run_sgp4(
            self.elements,
            sgp4_sys::GravitationalConstant::Wgs84,
            min_since_epoch,
        )
        .map_err(|_e| Error::PropagationError)?;

        Ok(StateVector {
            position: r.to_owned(),
            velocity: v.to_owned(),
        })
    }
}

#[cfg(test)]
mod tests {
    use super::*;

    use chrono::Duration;

    #[test]
    fn test_simple_propagation() -> Result<()> {
        let line1 = "1 25544U 98067A   20148.21301450  .00001715  00000-0  38778-4 0  9992";
        let line2 = "2 25544  51.6435  92.2789 0002570 358.0648 144.9972 15.49396855228767";

        let tle = TwoLineElement::new(line1, line2)?;
        let epoch = tle.epoch()?;

        let s1 = tle.propagate_to(epoch)?;
        let s2 = tle.propagate_to(epoch + Duration::hours(1))?;

        assert_ne!(s1.position, s2.position);
        assert_ne!(s1.velocity, s2.velocity);

        Ok(())
    }

    #[test]
    fn test_negative_time_propagation() -> Result<()> {
        let line1 = "1 25544U 98067A   20148.21301450  .00001715  00000-0  38778-4 0  9992";
        let line2 = "2 25544  51.6435  92.2789 0002570 358.0648 144.9972 15.49396855228767";

        let tle = TwoLineElement::new(line1, line2)?;
        let epoch = tle.epoch()?;

        let _s1 = tle.propagate_to(epoch);
        let _s2 = tle.propagate_to(epoch - Duration::days(30));

        Ok(())
    }

    #[test]
    fn test_tle_from_lines() -> Result<()> {
        let lines = "1 25544U 98067A   20148.21301450  .00001715  00000-0  38778-4 0  9992
                     2 25544  51.6435  92.2789 0002570 358.0648 144.9972 15.49396855228767";

        let _tle = TwoLineElement::from_lines(lines)?;
        Ok(())
    }

    #[test]
    fn test_tle_from_lines_with_header() -> Result<()> {
        let lines = "ISS (ZARYA)
                     1 25544U 98067A   20148.21301450  .00001715  00000-0  38778-4 0  9992
                     2 25544  51.6435  92.2789 0002570 358.0648 144.9972 15.49396855228767";

        let _tle = TwoLineElement::from_lines(lines)?;
        Ok(())
    }

    #[test]
    fn test_tle_from_lines_with_surrounding_whitespace() -> Result<()> {
        let lines = "\nISS (ZARYA)
                     1 25544U 98067A   20148.21301450  .00001715  00000-0  38778-4 0  9992
                     2 25544  51.6435  92.2789 0002570 358.0648 144.9972 15.49396855228767\n";

        let _tle = TwoLineElement::from_lines(lines)?;

        Ok(())
    }
}<|MERGE_RESOLUTION|>--- conflicted
+++ resolved
@@ -91,14 +91,10 @@
 
     pub fn propagate_to(&self, t: DateTime<Utc>) -> Result<StateVector> {
         let tle_epoch = self.elements.epoch();
-<<<<<<< HEAD
         // TODO: determine correct behaviour for negative prop
         // assert!(t >= tle_epoch);
 
-        let min_since_epoch = (t - tle_epoch).num_days() as f64;
-=======
         let min_since_epoch = (t - tle_epoch).num_minutes() as f64;
->>>>>>> ff02bcef
 
         let (r, v) = sgp4_sys::run_sgp4(
             self.elements,
